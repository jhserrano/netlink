--- conflicted
+++ resolved
@@ -302,63 +302,6 @@
 	}
 }
 
-<<<<<<< HEAD
-func htonl(val uint32) []byte {
-	bytes := make([]byte, 4)
-	binary.BigEndian.PutUint32(bytes, val)
-	return bytes
-}
-
-func htons(val uint16) []byte {
-	bytes := make([]byte, 2)
-	binary.BigEndian.PutUint16(bytes, val)
-	return bytes
-}
-
-func addGretapAttrs(gretap *Gretap, linkInfo *nl.RtAttr) {
-
-	data := nl.NewRtAttrChild(linkInfo, nl.IFLA_INFO_DATA, nil)
-
-	nl.NewRtAttrChild(data, nl.IFLA_GRE_IKEY, htonl(gretap.Key))
-	nl.NewRtAttrChild(data, nl.IFLA_GRE_OKEY, htonl(gretap.Key))
-
-	ip := gretap.LocalIP.To4()
-	if ip != nil {
-		nl.NewRtAttrChild(data, nl.IFLA_GRE_LOCAL, []byte(ip))
-	}
-	ip = gretap.RemoteIP.To4()
-	if ip != nil {
-		nl.NewRtAttrChild(data, nl.IFLA_GRE_REMOTE, []byte(ip))
-	}
-
-	iflags := uint16(nl.GRE_KEY)
-	nl.NewRtAttrChild(data, nl.IFLA_GRE_IFLAGS, htons(iflags))
-
-	oflags := uint16(nl.GRE_KEY)
-	nl.NewRtAttrChild(data, nl.IFLA_GRE_OFLAGS, htons(oflags))
-
-	// Use sane defaults for remaining parameters
-
-	//grelink := 0
-	//if grelink != 0 {
-	//	nl.NewRtAttrChild(data, nl.IFLA_GRE_LINK, nl.Uint32Attr(uint32(grelink)))
-	//}
-	pmtudisc := 1
-	nl.NewRtAttrChild(data, nl.IFLA_GRE_PMTUDISC, nl.Uint8Attr(uint8(pmtudisc)))
-	ttl := 0
-	nl.NewRtAttrChild(data, nl.IFLA_GRE_TTL, nl.Uint8Attr(uint8(ttl)))
-	tos := 0
-	nl.NewRtAttrChild(data, nl.IFLA_GRE_TOS, nl.Uint8Attr(uint8(tos)))
-	encaptype := 0
-	nl.NewRtAttrChild(data, nl.IFLA_GRE_ENCAP_TYPE, nl.Uint16Attr(uint16(encaptype)))
-	encapflags := 0
-	nl.NewRtAttrChild(data, nl.IFLA_GRE_ENCAP_FLAGS, nl.Uint16Attr(uint16(encapflags)))
-
-	encapsport := uint16(0)
-	nl.NewRtAttrChild(data, nl.IFLA_GRE_ENCAP_SPORT, htons(encapsport))
-	encapdport := uint16(0)
-	nl.NewRtAttrChild(data, nl.IFLA_GRE_ENCAP_DPORT, htons(encapdport))
-=======
 func addBondAttrs(bond *Bond, linkInfo *nl.RtAttr) {
 	data := nl.NewRtAttrChild(linkInfo, nl.IFLA_INFO_DATA, nil)
 	if bond.Mode >= 0 {
@@ -438,7 +381,6 @@
 	if bond.AdSelect >= 0 {
 		nl.NewRtAttrChild(data, nl.IFLA_BOND_AD_SELECT, nl.Uint8Attr(uint8(bond.AdSelect)))
 	}
->>>>>>> 8c46a900
 }
 
 // LinkAdd adds a new link device. The type and features of the device
@@ -1120,4 +1062,61 @@
 		f |= net.FlagMulticast
 	}
 	return f
+}
+
+func htonl(val uint32) []byte {
+	bytes := make([]byte, 4)
+	binary.BigEndian.PutUint32(bytes, val)
+	return bytes
+}
+
+func htons(val uint16) []byte {
+	bytes := make([]byte, 2)
+	binary.BigEndian.PutUint16(bytes, val)
+	return bytes
+}
+
+func addGretapAttrs(gretap *Gretap, linkInfo *nl.RtAttr) {
+
+	data := nl.NewRtAttrChild(linkInfo, nl.IFLA_INFO_DATA, nil)
+
+	nl.NewRtAttrChild(data, nl.IFLA_GRE_IKEY, htonl(gretap.Key))
+	nl.NewRtAttrChild(data, nl.IFLA_GRE_OKEY, htonl(gretap.Key))
+
+	ip := gretap.LocalIP.To4()
+	if ip != nil {
+		nl.NewRtAttrChild(data, nl.IFLA_GRE_LOCAL, []byte(ip))
+	}
+	ip = gretap.RemoteIP.To4()
+	if ip != nil {
+		nl.NewRtAttrChild(data, nl.IFLA_GRE_REMOTE, []byte(ip))
+	}
+
+	iflags := uint16(nl.GRE_KEY)
+	nl.NewRtAttrChild(data, nl.IFLA_GRE_IFLAGS, htons(iflags))
+
+	oflags := uint16(nl.GRE_KEY)
+	nl.NewRtAttrChild(data, nl.IFLA_GRE_OFLAGS, htons(oflags))
+
+	// Use sane defaults for remaining parameters
+
+	//grelink := 0
+	//if grelink != 0 {
+	//	nl.NewRtAttrChild(data, nl.IFLA_GRE_LINK, nl.Uint32Attr(uint32(grelink)))
+	//}
+	pmtudisc := 1
+	nl.NewRtAttrChild(data, nl.IFLA_GRE_PMTUDISC, nl.Uint8Attr(uint8(pmtudisc)))
+	ttl := 0
+	nl.NewRtAttrChild(data, nl.IFLA_GRE_TTL, nl.Uint8Attr(uint8(ttl)))
+	tos := 0
+	nl.NewRtAttrChild(data, nl.IFLA_GRE_TOS, nl.Uint8Attr(uint8(tos)))
+	encaptype := 0
+	nl.NewRtAttrChild(data, nl.IFLA_GRE_ENCAP_TYPE, nl.Uint16Attr(uint16(encaptype)))
+	encapflags := 0
+	nl.NewRtAttrChild(data, nl.IFLA_GRE_ENCAP_FLAGS, nl.Uint16Attr(uint16(encapflags)))
+
+	encapsport := uint16(0)
+	nl.NewRtAttrChild(data, nl.IFLA_GRE_ENCAP_SPORT, htons(encapsport))
+	encapdport := uint16(0)
+	nl.NewRtAttrChild(data, nl.IFLA_GRE_ENCAP_DPORT, htons(encapdport))
 }